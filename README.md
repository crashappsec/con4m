# Con4m: Configuration and Far More

<<<<<<< HEAD
I got tired of building mini-DSLs on top of YAML, especially since YAML has many syntactic quirks that make it bad for such things.
=======
<!-- START doctoc generated TOC please keep comment here to allow auto update -->
<!-- DON'T EDIT THIS SECTION, INSTEAD RE-RUN doctoc TO UPDATE -->

- [Basic Example](#basic-example)
- [Getting Started](#getting-started)
- [More Information](#more-information)
- [About](#about)

<!-- END doctoc generated TOC please keep comment here to allow auto update -->
Con4m makes it easy to implement complicated command-line applications:
- You can easily add structures config files and command-line argument parsers to your app that are heavily validated, without any manual parsing, and have it all work together, in just a couple lines of code.
- We provide a lots of primitives to automatically check such items, and their relationships.  And it's incredibly easy to do custom checks, so that your program doesn't have to worry about validating complex config input.
- We automate producing in-command help from the documentation you provide for options, commands, etc.
- You can easily support complex user needs by offering them programmability for their config files... and you can easily control how and when to leverage that.

Con4m exists because we got tired of building mini-DSLs on top of YAML, especially since YAML has many syntactic quirks that make it bad for such things.
>>>>>>> 60d5cbf8

By the 1.0 release, Con4m will be easily available in Go, Python, C and Nim (in which it's written).  Currently, we build both a command-line and libcon4m, so C and Nim are particularly easy.  Once we get closer to 1.0 and the API is stable and well documented, we'll build deeper integrations with those languages.

## Brief Overview
To the typical user, Con4m looks like a normal config file, somewhere in the NginX family. But! power users get a statically typed Go-like language that seamlessly integrates, for any power user needs, but is tailored for configuration use cases (for instance, having built-in data types for things like dates, times, durations and sizes). But, Con4m can be invisible when people don't need the extra power.

You just write your own configuration file that specifies:
1. What sections and fields your want your configuration file to have, and what properties you want them to have.
2. What command-line commands and arguments you want to accept, and the properties you want them to have.
3. Any other custom validation you want to do.

Then, you just have to call con4m, passing your config, and then your user's configuration file. You'll then be able to query results, and if you like, change values, run callbacks, run additional config files in the same context (or in different contexts)...

As an example, replicating the whole of the command-line parsing for Docker took me about two hours, most of which was copying from their docs.

Con4m validates configuration files before loading them, even making sure the types and values all what YOU need them to be, if your provide a brief specification defining the schema you want for your config files.  That validation can include common constraints, (like the value must be from a fixed list, must be in a particular range).  There are also constraints for field dependencies, and the ability to write custom field checkers. You basically just write the spec for what you want to accept in your config file, in Con4m, naturally.

You are in total control-- do you want command-line flags to take prescendence over env variables?  Over the config file?  Do you want users to be able to add their own environment variables to suit their own needs?  It's all easy.

Con4m also allows you to 'stack' configuration files. For instance, the app can load an internal default configuration hardcoded into the program, then layer a system-level config over it, then layer a local config on top.

After the configuration file loads, you can call any user-defined functions provided, if your application might need feedback from the user after configuration loads.

You can also create your own builtin functions to make available to users who use the scripting capabilities.  Con4m currently offers over 100 builtins, which you can selectively disable if you so choose.  We always drop privs before running, and you can easily make full audits available.

## Basic Example

Let’s imagine the user has provided a config file like this:

```python
use_color: false
log_level: warn

host localhost {
      ip: "127.0.0.1"
      port: 8080
}
host workstation {
      port: 8080
      if env("CUSTOM_VAR") != "" {
         ip: env("CUSTOM_VAR")
      }
      else {
         ip: "10.12.1.10"
      }
}
```

In this example, the conditional runs when the config file is evaluated (if something needs to be evaluated dynamically, you can do that with a callback).

Con4m provides a number of builtin functions like env(), which makes it easy for you to check environment variables, but also for your users to customize environment variables to suit their needs.  You can easily provide your own built-in functions.

Let’s say the application writer has loaded this configuration file into the variable s. She may then write the following c42 spec:

```python
object host {
  field ip {
    type: IPAddr
    require: true
  }

  field use_tls {
    type: bool
    default: true
  }
}

# Stick this in a hidden variable, we'll use it for the command line too.

valid_log_levels := ["verbose", "info", "warn", "error", "none"]
root {
  allow host {}
  field use_color {
    type: bool
    require: false
  }
  
    field log_level {
    choice: valid_log_levels
    default: "info"
  }
}
```
When you load a user configuration file via Con4m, if you also pass it the above spec, the following will happen (in roughly this order):
- The spec file loads and is validated.
- The user's configuration is read in, and checked for syntax and type safety.
- If the user skips attributes where you've provided a default, those values will be loaded from your spec before evaluation. If you didn't provide a value, but the field is required, then the user gets an appropriate error before the configuration is evaluated.
- The user's config is evaluated.
- The user's config file is checked against the constraints provided in the spec.  You can also provide additional validation constraints, like forcing strings to be from a particular set of values, or having integers be in a range. Whenever these constraints are violated, the user gets a descriptive error message.

Any doc strings you provide (per section or per field) are programatically available, and can be put into nice tables.

You then get an easy API for querying and setting these values as your code runs. And, you can call back into the user's config via callback whenever needed.

## Command-line example
If you wanted to provide command-line flags that could be used, and want them to take presidence over the configuration file, you could do add the following:
```python
getopts {
  flag_yn color {
    yes_aliases: ["c"]
    no_aliases:  ["C"]
    field_to_set: "use_color"
    doc: "Enable colors (overriding any config file settings)"
  }
  flag_help { } # Automatically add help

  flag_choice log_level {
    aliases: ["l"]
    choices: valid_log_levels
    add_choice_flags: true
    field_to_set: "log_level"
  }

  ...

  command run {
    aliases: ["r"]
    args: (0, high())
    doc: """..."""

    flag_multi_arg host { ... }
  }
}
```

This will add top-level flags: `--color, --no-color, -c, -C, --help, -h, --log-level, -l, --info, --warn, --error, --verbose`.

It will also add a `run` command with its own sub-flags, generate a bunch of help docs, etc.

And on the command line, by default, con4m is as forgiving as possible. For example, it doesn't care about spaces around an '=', and if args are required, whether you drop it.  Nor does it care if flags appear way before or after the command they're attached to (as long as there is no ambiguity).  You can even have it try to guess the top-level command so that it can be omitted or provided as a default via config file.  

# Getting Started

Currently, Con4m hasn't been officially released. We expect to provide a distro with the stand-alone compiler.  But if you're interested, you could use it, or at least, follow along while we're working.

Right now, you have to build from source, which requires Nim (https://nim-lang.org/), a systems language that's fast and has strong memory safety by default, yet somehow feels like Python.

If you have Nim installed, you can easily install the current version with nimble:

```bash
nimble install https://github.com/crashappsec/con4m
```

Then, you can run the `con4m` compiler, link to libcon4m, or, if you're a Nim user, simply `import con4m`

# More Information

- Getting started.
- [Learn about the Con4m configuration file syntax](docs/writing.md). It’s familiar, fast, easy, while being just powerful enough. And it always terminates.  This is currently a bit out of date... we'll do a doc run before 1.0.
- [Con4m API docs for Nim.](docs/nim-api.md)
- Browse the current list of [builtin function calls](docs/builtins.md).  This is similarly a bit out of date.
- Learn about planned features in [the Github backlog](https://github.com/crashappsec/con4m/issues).

# About

Con4m is open source under the Apache 2.0 license.

Con4m was written by John Viega (john@crashoverride.com).

Pull requests are welcome! If you want to make this work in another language, please do reach out to be first.<|MERGE_RESOLUTION|>--- conflicted
+++ resolved
@@ -1,25 +1,4 @@
 # Con4m: Configuration and Far More
-
-<<<<<<< HEAD
-I got tired of building mini-DSLs on top of YAML, especially since YAML has many syntactic quirks that make it bad for such things.
-=======
-<!-- START doctoc generated TOC please keep comment here to allow auto update -->
-<!-- DON'T EDIT THIS SECTION, INSTEAD RE-RUN doctoc TO UPDATE -->
-
-- [Basic Example](#basic-example)
-- [Getting Started](#getting-started)
-- [More Information](#more-information)
-- [About](#about)
-
-<!-- END doctoc generated TOC please keep comment here to allow auto update -->
-Con4m makes it easy to implement complicated command-line applications:
-- You can easily add structures config files and command-line argument parsers to your app that are heavily validated, without any manual parsing, and have it all work together, in just a couple lines of code.
-- We provide a lots of primitives to automatically check such items, and their relationships.  And it's incredibly easy to do custom checks, so that your program doesn't have to worry about validating complex config input.
-- We automate producing in-command help from the documentation you provide for options, commands, etc.
-- You can easily support complex user needs by offering them programmability for their config files... and you can easily control how and when to leverage that.
-
-Con4m exists because we got tired of building mini-DSLs on top of YAML, especially since YAML has many syntactic quirks that make it bad for such things.
->>>>>>> 60d5cbf8
 
 By the 1.0 release, Con4m will be easily available in Go, Python, C and Nim (in which it's written).  Currently, we build both a command-line and libcon4m, so C and Nim are particularly easy.  Once we get closer to 1.0 and the API is stable and well documented, we'll build deeper integrations with those languages.
 
