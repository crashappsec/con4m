##
## This is a simple recursive descent parser.  Note that I've explicitly
## factored the grammar for right recursion, so in the expression grammar
## there is a bit of tree jockeying to get the tree to look natural.
##
## :Author: John Viega (john@crashoverride.com)
## :Copyright: 2022

import options, streams, types, lex, nimutils
import errmsg
export fatal, con4mTopic, defaultCon4mHook, Con4mError

# See docs/grammar.md for the grammar.
# This type lives here because it's never used outside this module.
type ParseCtx = ref object
  tokens: seq[Con4mToken]
  curTokIx: int
  root, current: Con4mNode
  nlWatch: bool
  nesting: int

proc isSkipped(self: Con4mToken): bool =
  if self.kind in [TtSof, TtWhiteSpace, TtLineComment, TtLongComment]:
    return true

proc curTok(ctx: ParseCtx): Con4mToken {.inline.} =
  while true:
    if ctx.curTokIx >= len(ctx.tokens):
      return ctx.tokens[^1]
    if ctx.tokens[ctx.curTokIx].isSkipped():
      if ctx.curTokIx < len(ctx.tokens):
        ctx.curTokIx.inc()
        continue
      else:
        return ctx.tokens[^1]
    if ctx.nlWatch: break
    if ctx.tokens[ctx.curTokIx].kind == TtNewLine:
      ctx.curTokIx.inc()
      continue
    else: break

  return ctx.tokens[ctx.curTokIx]

proc consume(ctx: ParseCtx): Con4mToken {.inline.} =
  result = ctx.curTok()
  ctx.curTokIx.inc()

proc lookAhead(ctx: ParseCtx, numToks: int = 1): Con4mToken =
  let cur = ctx.curTokIx
  var n = numToks

  while n != 0:
    discard ctx.consume()
    n = n - 1

  result = ctx.curTok()
  ctx.curTokIx = cur

# When outputting errors, we might want to back up a token.
# need to skip ws when doing that.
proc unconsume(ctx: ParseCtx) =
  while true:
    ctx.curTokIx.dec()
    if not ctx.curTok().isSkipped(): return

template parseError(msg: string, backup: bool = true) =
  const info = instantiationInfo()
  var   st   = ""

  when not defined(release):
    st = getStackTrace()

  if backup: ctx.unconsume()
  fatal("Parse error: " & msg, ctx.curTok(), st, info)

template parseError(msg: string, tok: Con4mToken) =
<<<<<<< HEAD
  const info = instantiationInfo()
  var   st   = ""

  when not defined(release):
    st = getStackTrace()

  fatal("Parse error: " & msg, tok, st, info)
=======
  let info = instantiationInfo()

  fatal(" Parse error: (thrown at " & info.filename & ":" & $(info.line) &
    "): \n" & msg,
              tok)
>>>>>>> 27691900

# These productions need to be forward referenced.
# Other expression productions do as well, but that gets done
# in the exprProds template below.
proc body(ctx: ParseCtx): Con4mNode
proc exprStart(ctx: ParseCtx): Con4mNode
proc accessExpr(ctx: ParseCtx): Con4mNode
proc literal(ctx: ParseCtx): Con4mNode
proc divExpr(ctx: ParseCtx): Option[Con4mNode]


template exprProds(exprName: untyped,
                   rhsName: untyped,
                   nextInChain: untyped,
                   tokKind: untyped,
                   nodeType: untyped) {.dirty.} =
  proc exprName(ctx: ParseCtx): Option[Con4mNode]

  proc rhsName(ctx: ParseCtx): Con4mNode =
    var n = ctx.exprStart()
    while true:
      let optExpr = ctx.exprName()
      if optExpr.isSome():
        var r = optExpr.get()
        if len(r.children) == 0:
          parseError("Invalid expression start")
        r.children = @[n, r.children[0]]
        n = r
      else:
        return n

  proc exprName(ctx: ParseCtx): Option[Con4mNode] =
    if ctx.curTok().kind == tokKind:
      return some(Con4mNode(kind: nodeType,
                           token: some(ctx.consume()),
                           children: @[ctx.rhsName()]))
    return ctx.nextInChain()

# These productions are straightforward translations of the grammar. If
# you're looking at the grammar, the top rule is at the bottom of this file,
# and then they work their way up (to avoid unneeded prototypes).
proc divExprRHS(ctx: ParseCtx): Con4mNode =
  var n = ctx.exprStart()
  while true:
    let optExpr = ctx.divExpr()
    if optExpr.isSome():
      var r = optExpr.get()
      r.children = @[n, r.children[0]]
      n = r
    else:
      return n

proc divExpr(ctx: ParseCtx): Option[Con4mNode] =
  case ctx.curTok().kind
  of TtDiv:
    return some(Con4mNode(kind: NodeDiv,
                         token: some(ctx.consume()),
                         children: @[ctx.divExprRHS()]))
  of TtIdentifier, TtLParen:
    return some(ctx.accessExpr())
  else:
    return

exprProds(mulExpr, mulExprRHS, divExpr, TtMul, NodeMul)
exprProds(modExpr, modExprRHS, mulExpr, TtMod, NodeMod)
exprProds(minusExpr, minusExprRHS, modExpr, TtMinus, NodeMinus)
exprProds(plusExpr, plusExprRHS, minusExpr, TtPlus, NodePlus)
exprProds(ltExpr, ltExprRHS, plusExpr, TtLt, NodeLt)
exprProds(gtExpr, gtExprRHS, ltExpr, TtGt, NodeGt)
exprProds(lteExpr, lteExprRHS, gtExpr, TtLte, NodeLte)
exprProds(gteExpr, gteExprRHS, lteExpr, TtGte, NodeGte)
exprProds(eqExpr, eqExprRHS, gteExpr, TtCmp, NodeCmp)
exprProds(neExpr, neExprRHS, eqExpr, TtNeq, NodeNe)
exprProds(andExpr, andExprRHS, neExpr, TtAnd, NodeAnd)
exprProds(orExpr, expression, andExpr, TtOr, NodeOr)

proc callActuals(ctx: ParseCtx, lhs: Con4mNode): Con4mNode =
  let
    actuals = Con4mNode(kind: NodeActuals, token: some(ctx.consume()))
    watch = ctx.nlWatch

  ctx.nlWatch = false
  result = Con4mNode(kind: NodeCall, token: actuals.token)

  # Convert x.foo(blah) to foo(x, blah)
  case lhs.kind
  of NodeIdentifier:
    result.children.add(lhs)
  of NodeMember:
    result.children.add(lhs.children[1])
    actuals.children.add(lhs.children[0])
  else:
    unreachable
  result.children.add(actuals)

  # 0-arg call
  if ctx.curTok().kind == TtRParen:
    discard ctx.consume()
    ctx.nlWatch = watch
    return

  while true:
<<<<<<< HEAD
    actuals.children.add(ctx.expression())
=======
    try:
      actuals.children.add(ctx.expression())
    except:
      raise # Maybe add something here if the error message is wonky

>>>>>>> 27691900
    case ctx.consume().kind
    of TtRParen:
      ctx.nlWatch = watch
      return
    of TtComma:
      continue
    else:
      parseError("After call argument, expect ',' or ')'")

proc memberExpr(ctx: ParseCtx, lhs: Con4mNode): Con4mNode =
  result = Con4mNode(kind: NodeMember, token: some(ctx.consume()))
  result.children.add(lhs)

  if ctx.curTok().kind != TtIdentifier:
    parseError(". operator must have an identifier on the right hand side")

  let kid = Con4mNode(kind: NodeIdentifier, token: some(ctx.consume()))
  result.children.add(kid)

proc indexExpr(ctx: ParseCtx, lhs: Con4mNode): Con4mNode =
  result = Con4mNode(kind: NodeIndex, token: some(ctx.consume()))
  result.children.add(lhs)

  let watch = ctx.nlWatch
  ctx.nlWatch = false

  result.children.add(ctx.expression())

  if ctx.consume().kind != TtRBracket:
    parseError("Expected ']' after indexing spec")

  ctx.nlWatch = watch

proc parenExpr(ctx: ParseCtx): Con4mNode =
  result = ctx.expression()
  if ctx.consume().kind != TTRParen:
    parseError("Missing ')'")

proc dictLiteral(ctx: ParseCtx): Con4mNode =
  result = Con4mNode(kind: NodeDictLit, token: some(ctx.consume()))

  let watch = ctx.nlWatch

  if ctx.curTok().kind == TtRBrace:
    discard ctx.consume()
    return

  ctx.nlWatch = false

  while true:
    var kvPair = Con4mNode(kind: NodeKVPair, token: some(ctx.curTok()))

    result.children.add(kvPair)

    try:
      kvPair.children.add(ctx.expression())
    except:
      parseError("Expected dictionary key / value pair", kvPair.token.get())

    if ctx.consume().kind != TtColon:
      parseError("Expected colon in dict literal")

    try:
      kvPair.children.add(ctx.expression())
    except:
      parseError("Invalid dictionary syntax", false)

    case ctx.consume().kind
    of TtRBrace:
      ctx.nlWatch = watch
      return
    of TtComma:
      continue
    else:
      parseError("After key/value pair, expect ',' or '}'")

proc listLiteral(ctx: ParseCtx): Con4mNode =
  result = Con4mNode(kind: NodeListLit, token: some(ctx.consume()))

  let watch = ctx.nlWatch

  if ctx.curTok().kind == TtRBracket:
    discard ctx.consume()
    return

  ctx.nlWatch = false

  while true:
    try:
      result.children.add(ctx.expression())
    except:
      parseError("Invalid list item", false)

    case ctx.consume().kind
    of TtRBracket:
      ctx.nlWatch = watch
      return
    of TtComma:
      continue
    of TtEOF:
      parseError("After list literal, expecting ']'")
    else:
      unreachable

proc tupleLiteral(ctx: ParseCtx): Con4mNode =
  result = Con4mNode(kind: NodeTupleLit, token: some(ctx.consume()))
  let watch = ctx.nlWatch

  if ctx.curTok().kind == TtRParen:
    parseError("Tuples must have two or more items.")

  ctx.nlWatch = false

  while true:
    try:
      result.children.add(ctx.expression())
    except:
      parseError("Invalid tuple item", false)

    case ctx.consume().kind
    of TtRParen:
      ctx.nlWatch = watch

      case result.children.len()
      of 0:
        parseError("Cannot have an empty tuple.")
      of 1:
        return result.children[0]
      else:
        return
    of TtComma:
      continue
    of TtEOF:
      parseError("Expect ')' at end of tuple")
    else:
      unreachable


proc accessExpr(ctx: ParseCtx): Con4mNode =
  var lhs: Con4mNode
  let tok = ctx.consume()

  case tok.kind
    of TtLParen:
      let
        watch = ctx.nlWatch
        t = some(ctx.consume())

      ctx.nlWatch = false
      lhs = ctx.parenExpr()
      lhs.token = t
      ctx.nlWatch = watch
    of TtIdentifier:
      lhs = Con4mNode(kind: NodeIdentifier, token: some(tok))
    else:
      unreachable


  while true:
    case ctx.curTok().kind
    of TtPeriod:
      lhs = ctx.memberExpr(lhs)
    of TtLBracket:
      lhs = ctx.indexExpr(lhs)
    of TtLParen:
      lhs = ctx.callActuals(lhs)
    else:
      return lhs

proc literal(ctx: ParseCtx): Con4mNode =
  case ctx.curTok().kind
  of TtIntLit, TTFloatLit, TtStringLit, TtTrue, TtFalse, TtNull:
    return Con4mNode(kind: NodeSimpLit, token: some(ctx.consume()))
  of TtLBrace:
    return ctx.dictLiteral()
  of TtLBracket:
    return ctx.listLiteral()
  of TtLParen:
    return ctx.tupleLiteral()
  else:
    unreachable

proc notExpr(ctx: ParseCtx): Con4mNode =
  let tok = ctx.consume()
  let res = ctx.expression()

  return Con4mNode(kind: NodeNot, token: some(tok), children: @[res])

proc unaryExpr(ctx: ParseCtx): Con4mNode =
  let tok = ctx.consume()
  var res: Con4mNode

  case ctx.curTok().kind
  of TtPlus, TtMinus:
    parseError("Two unarys in a row not allowed", false)
  of TtintLit, TTFloatLit, TtStringLit, TtTrue, TtFalse, TtNull, TtLBrace,
     TtLBracket, TtLParen:
    res = ctx.literal()
  of TtIdentifier:
    res = ctx.accessExpr()
  of TtNot:
    parseError("Unary before ! disallowed")
  else:
    parseError("Invalid expression start after unary operator", false)

  return Con4mNode(kind: NodeUnary, token: some(tok), children: @[res])

proc exprStart(ctx: ParseCtx): Con4mNode =
  case ctx.curTok().kind
  of TtPlus, TtMinus:
    return ctx.unaryExpr()
  of TtNot:
    return ctx.notExpr()
  of TtintLit, TTFloatLit, TtStringLit, TtTrue, TtFalse, TtNull, TtLBrace,
     TtLBracket, TtLParen:
    return ctx.literal()
  of TtIdentifier:
    return ctx.accessExpr()
  else:
    parseError("Expected an expression", false)

proc fnOrCallback(ctx: ParseCtx): Con4mNode =
  let
    t = ctx.consume()
    id = ctx.consume()

  if id.kind != TtIdentifier:
    parseError("Expected identifier to name function or callback")

  let formals = Con4mNode(kind: NodeFormalList, token: some(ctx.curTok()))

  if ctx.consume().kind != TtLParen:
    parseError("Expected '(' to start func or callback parameter defs")

  case ctx.curTok().kind
  of TtRParen:
    discard ctx.consume()
  of TtIdentifier:
    formals.children.add(Con4mNode(kind: NodeIdentifier,
                                   token: some(ctx.consume())))
    while true:
      case ctx.consume().kind
      of TtRParen:
        break
      of TtComma:
        let param = ctx.consume()
        if param.kind != TtIdentifier:
          parseError("Expected an identifier.", true)
        formals.children.add(Con4mNode(kind: NodeIdentifier,
                                       token: some(param)))
      else:
        parseError("Invalid parameter specification", true)
  else:
    parseError("Invalid parameter specification", false)

  if ctx.consume().kind != TtLBrace:
    parseError("Expected '{' to start function body")

  result = Con4mNode(kind: NodeFuncDef, token: some(t))
  result.children.add(Con4mNode(kind: NodeIdentifier, token: some(id)))
  result.children.add(formals)
  result.children.add(ctx.body())

  ctx.nlWatch = false

  if ctx.consume().kind != TtRBrace:
    parseError("Expected '}' to end function body")

proc returnStmt(ctx: ParseCtx): Con4mNode =
  result = Con4mNode(kind: NodeReturn,
                    token: some(ctx.consume()))
  ctx.nlWatch = true
  case ctx.curTok().kind
  of TtSemi, TtNewLine:
    discard ctx.consume()
    while ctx.curTok().kind == TtSemi: discard ctx.consume()
  else:
    try:
      result.children.add(ctx.expression())
    except:
      parseError("Expected valid expression after return")
    case ctx.consume().kind
    of TtSemi, TtNewLine:
      while ctx.curTok().kind == TtSemi: discard ctx.consume()
    else:
      parseError("Unexpected input after return")


proc breakStmt(ctx: ParseCtx): Con4mNode =
  result = Con4mNode(kind: NodeBreak,
                    token: some(ctx.consume()),
                    typeInfo: bottomType)
  if ctx.nesting == 0:
    parseError("Break not allowed outside of a loop")

proc continueStmt(ctx: ParseCtx): Con4mNode =
  result = Con4mNode(kind: NodeContinue,
                    token: some(ctx.consume()),
                    typeInfo: bottomType)
  if ctx.nesting == 0:
    parseError("Continue not allowed outside of a loop")

#[
proc whileStmt(ctx: ParseCtx): Con4mNode =
  result = Con4mNode(kind: NodeWhile,
                    token: some(ctx.consume()),
                    typeInfo: bottomType)
  ctx.nlWatch = false
  result.children.add(ctx.expression())
  if ctx.consume().kind != TtLBrace:
    parseError("Expected a block starting with { here")
  ctx.nesting.inc()
  result.children.add(ctx.body())
  ctx.nesting.dec()
  if ctx.consume().kind != TtRBrace:
    parseError("Expected end of a block ('}') or start of a new block item.")
]#

proc forStmt(ctx: ParseCtx): Con4mNode =
  result = Con4mNode(kind: NodeFor,
                    token: some(ctx.consume()),
                    typeInfo: bottomType)
  ctx.nlWatch = false
  let ixName = ctx.consume()
  if ixName.kind != TtIdentifier:
    parseError("For loop index must be an identifier")
  result.children.add(Con4mNode(kind: NodeIdentifier, token: some(ixName)))
  if ctx.consume().kind != TtFrom:
    parseError("Expected 'from' after loop index variable")
  result.children.add(ctx.expression())
  if ctx.consume().kind != TtTo:
    parseError("Expected 'to' here")
  result.children.add(ctx.expression())
  if ctx.consume().kind != TtLBrace:
    parseError("Expected a block starting with { here")
  ctx.nesting.inc()
  result.children.add(ctx.body())
  ctx.nesting.dec()
  if ctx.consume().kind != TtRBrace:
    parseError("Expected end of a block ('}') or start of a new block item.")
  ctx.nlWatch = true

proc ifStmt(ctx: ParseCtx): Con4mNode =
  result = Con4mNode(kind: NodeIfStmt, token: some(ctx.consume()))
  ctx.nlWatch = false
  var exp = Con4mNode(kind: NodeConditional,
                     token: result.token,
                     children: @[ctx.expression()],
                     typeInfo: bottomType)

  while true:
    if ctx.consume().kind != TtLBrace:
      parseError("Expected '{' after if/elif conditional")
    exp.children.add(ctx.body())
    result.children.add(exp)
    ctx.nlWatch = false
    if ctx.consume().kind != TtRBrace:
      parseError("Expected '}' to end if/elif body")

    case ctx.curTok().kind
    of TtElif:
      exp = Con4mNode(kind: NodeConditional,
                     token: some(ctx.consume()),
                     children: @[ctx.expression()],
                     typeInfo: bottomType)
      continue
    of TtElse:
      discard ctx.consume()
      if ctx.consume().kind != TtLBrace:
        parseError("Expected { before else body")

      ctx.nlWatch = false
      exp = Con4mNode(kind: NodeElse,
                     token: some(ctx.curTok()),
                     children: @[ctx.body()],
                     typeInfo: bottomType)
      ctx.nlWatch = false # Should prob just always do this after body

      if ctx.consume().kind != TtRBrace:
        parseError("Expected } to end else body")
      result.children.add(exp)
      ctx.nlWatch = true
      return
    else:
      ctx.nlWatch = true
      return

proc section(ctx: ParseCtx): Con4mNode =
  var i = -1
  result = Con4mNode(kind: NodeSection, typeInfo: bottomType,
                     token: some(ctx.curTok()))

  result.children.add(Con4mNode(kind: NodeIdentifier,
                               token: some(ctx.consume())))
  while true:
    i = i + 1
    let tok = ctx.consume()
    case tok.kind
    of TtStringLit:
      result.children.add(Con4mNode(kind: NodeSimpLit, token: some(tok)))
    of TtIdentifier:
      result.children.add(Con4mNode(kind: NodeIdentifier, token: some(tok)))
    of TtLBrace:
      break
    else:
      if i == 0:
        ctx.unconsume()
        parseError("Expected either a function call or a section start")
      elif i == 1:
        ctx.unconsume()
        parseError("Either need '( before this, for func call, " &
                   "or '{' after for section start")
      else:
        parseError("Expected section start or more more section tags")

  result.children.add(ctx.body())
  ctx.nlWatch = true

  if ctx.consume().kind != TtRBrace:
    parseError("Expected }")


proc varAssign(ctx: ParseCtx): Con4mNode =
  var
    t = ctx.consume()
    ids: seq[Con4mNode] = @[]


  ids.add(Con4mNode(kind: NodeIdentifier, token: some(t)))

  # Second token could be a comma, if we're unpacking a tuple.
  # If it is, we need to check the assignment token after, because
  # we do not accept unpacking into attributes.

  while ctx.curTok().kind == TtComma:
    discard ctx.consume()
    ctx.nlWatch = false
    let t = ctx.consume()
    if t.kind != TtIdentifier:
      parseError("Can only unpack into named variables")
    ids.add(Con4mNode(kind: NodeIdentifier, token: some(t)))
    ctx.nlWatch = true

  case ctx.consume().kind
  of TtAttrAssign:
    parseError("Cannot unpack into attributes, only variables. Use the := " &
               "to go to variables, and then copy into attributes.", true)
  of TtLocalAssign:
    discard
  else:
    parseError("Expected := after list of identifiers for tuple unpack.", true)

  if len(ids) == 1:
    result = Con4mNode(kind: NodeVarAssign, token: some(t))
  else:
    result = Con4mNode(kind: NodeUnpack, token: some(t))

  result.children = ids
  ctx.nlWatch = true
  result.children.add(ctx.expression())

  case ctx.consume().kind
  of TtSemi, TtNewLine, TtEOF:
    while ctx.curTok().kind == TtSemi: discard ctx.consume()
  else:
    parseError("Newline needed after variable assignment")


proc attrAssign(ctx: ParseCtx): Con4mNode =
  let t = ctx.consume()

  result = Con4mNode(kind: NodeAttrAssign, token: some(t))
  result.children.add(Con4mNode(kind: NodeIdentifier, token: some(t)))

  # Second token is validated already.
  discard ctx.consume()
  ctx.nlWatch = true
  result.children.add(ctx.expression())

  case ctx.consume().kind
  of TtSemi, TtNewLine, TtEOF:
    while ctx.curTok().kind == TtSemi: discard ctx.consume()
  else:
    parseError("Newline needed after attribute assignment")

proc enumeration(ctx: ParseCtx): Con4mNode =
  result = Con4mNode(kind: NodeEnum, token: some(ctx.consume()))

  while true:
    if ctx.curTok().kind != TtIdentifier:
      parseError("Expected an identifier")
    let kid = Con4mNode(kind: NodeIdentifier, token: some(ctx.consume()))
    result.children.add(kid)
    if ctx.curTok().kind != TtComma:
      return
    ctx.nlWatch = false
    discard ctx.consume()
    ctx.nlWatch = true

proc body(ctx: ParseCtx, toplevel: bool): Con4mNode =
  result = Con4mNode(kind: NodeBody,
                     typeInfo: bottomType,
                     token: some(ctx.curTok()))

  while true:
    ctx.nlWatch = true
    case ctx.curTok().kind
    of TtEOF, TtRBrace:
      return
    of TtSemi, TtNewLine:
      discard ctx.consume()
    of TtEnum:
      if toplevel:
        result.children.add(ctx.enumeration())
      else:
        parseError("Enums are only allowed at the top level of the config")
    of TtIdentifier:
      case ctx.lookAhead().kind
      of TtAttrAssign, TtColon:
        result.children.add(ctx.attrAssign())
        continue
      of TtLocalAssign, TtComma:
        result.children.add(ctx.varAssign())
        continue
      of TtIdentifier, TtStringLit, TtLBrace:
        result.children.add(ctx.section())
      else:
        ctx.nlWatch = true
        result.children.add(ctx.expression())
    of TtIf:
      result.children.add(ctx.ifStmt())
    of TtFor:
      result.children.add(ctx.forStmt())
    #of TtWhile:
    #  result.children.add(ctx.whileStmt())
    of TtContinue:
      result.children.add(ctx.continueStmt())
    of TtBreak:
      result.children.add(ctx.breakStmt())
    of TtReturn:
      result.children.add(ctx.returnStmt())
    of TtFunc, TtCallback:
      # These will get skipped in top-level execution, but we leave
      # them in the main tree until the tree checking gets here, just
      # to make life a bit easier.
      if toplevel:
        ctx.nlWatch = false
        result.children.add(ctx.fnOrCallback())
      else:
        parseError("Functions and callbacks are only allowed at the top level",
                   false)
    else:
      let t = ctx.curTok()
      try:
        result.children.add(ctx.expression())
        case ctx.consume().kind
        of TtSemi, TtNewLine:
          ctx.nlWatch = false
          while ctx.curTok().kind == TtSemi: discard ctx.consume()
        else:
          parseError("Expect a newline (or ;) at end of a body expression")

      except:
        parseError("Expected an assignment, unpack (no parens), block start, or expression", t)


proc body(ctx: ParseCtx): Con4mNode =
  return ctx.body(false)

# Since we don't need to navigate the tree explicitly to parse, it's
# far less error prone to just add parent info when the parsing is done.
proc addParents(node: Con4mNode) =
  for kid in node.children:
    kid.parent = some(node)
    kid.addParents()

proc parse*(tokens: seq[Con4mToken], filename: string): Con4mNode =
  ## This operates on tokens, as already produced by lex().  It simply
  ## kicks off the parser by entering the top-level production (body),
  ## and prints out any error message that happened during parsing.
  var ctx = ParseCtx(tokens: tokens,
                     curTokIx: 0,
                     nesting: 0,
                     nlWatch: false)

  setCurrentFileName(filename)

  when defined(debugTokenStream):
    for i, token in tokens:
      echo i, ": ", $token

  result = ctx.body(toplevel = true)
  if ctx.curTok().kind != TtEof:
    parseError("EOF, assignment or block expected.", true)
  result.addParents()

proc parse*(s: Stream, filename: string = ""): Con4mNode =
  ## This version converts a stream into tokens, then calls the parse
  ## implementation on tokens, which kicks off the actual parsing.

  # if s is a file, avoid unnecessary seeking by converting
  # to a stringStream
  let
    toParse = s.readAll()
    (valid, tokens) = toParse.newStringStream().lex()

  if valid:
    return tokens.parse(filename)
  else:
    let
      tok = tokens[^1]
      msg = case tok.kind:
        of ErrorTok: "Invalid character found"
        of ErrorLongComment: "Unterminated comment"
        of ErrorStringLit: "Unterminated string"
        else: "Unknown error" # Shouldn't be possible w/o a lex bug

    fatal(msg, tok)
    return

proc parse*(filename: string): Con4mNode =
  ## This version takes in a file name, snarfs it up, tokenizes, then
  ## parses.
  var s = newFileStream(filename, fmRead)

  if s == nil:
    fatal("could not open file", Con4mToken(nil))
  else:
    try:
      result = s.parse(filename)
    finally:
      s.close()<|MERGE_RESOLUTION|>--- conflicted
+++ resolved
@@ -74,7 +74,6 @@
   fatal("Parse error: " & msg, ctx.curTok(), st, info)
 
 template parseError(msg: string, tok: Con4mToken) =
-<<<<<<< HEAD
   const info = instantiationInfo()
   var   st   = ""
 
@@ -82,13 +81,6 @@
     st = getStackTrace()
 
   fatal("Parse error: " & msg, tok, st, info)
-=======
-  let info = instantiationInfo()
-
-  fatal(" Parse error: (thrown at " & info.filename & ":" & $(info.line) &
-    "): \n" & msg,
-              tok)
->>>>>>> 27691900
 
 # These productions need to be forward referenced.
 # Other expression productions do as well, but that gets done
@@ -191,15 +183,8 @@
     return
 
   while true:
-<<<<<<< HEAD
     actuals.children.add(ctx.expression())
-=======
-    try:
-      actuals.children.add(ctx.expression())
-    except:
-      raise # Maybe add something here if the error message is wonky
-
->>>>>>> 27691900
+
     case ctx.consume().kind
     of TtRParen:
       ctx.nlWatch = watch
