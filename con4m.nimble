--- conflicted
+++ resolved
@@ -10,11 +10,8 @@
 
 # Dependencies
 requires "nim >= 1.6.8"
-<<<<<<< HEAD
 requires "https://github.com/crashappsec/nimutils ~= 0.2.1"
-=======
-requires "https://github.com/crashappsec/nimutils ~= 0.1.7"
->>>>>>> 4d389143
+
 
 let s = "nimble doc --project --git.url:https://github.com/crashappsec/con4m.git --git.commit:v" &
   version & " --outdir:docs src/con4m.nim"
